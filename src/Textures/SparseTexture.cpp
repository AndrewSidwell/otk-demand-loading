//
// Copyright (c) 2021, NVIDIA CORPORATION. All rights reserved.
//
// Redistribution and use in source and binary forms, with or without
// modification, are permitted provided that the following conditions
// are met:
//  * Redistributions of source code must retain the above copyright
//    notice, this list of conditions and the following disclaimer.
//  * Redistributions in binary form must reproduce the above copyright
//    notice, this list of conditions and the following disclaimer in the
//    documentation and/or other materials provided with the distribution.
//  * Neither the name of NVIDIA CORPORATION nor the names of its
//    contributors may be used to endorse or promote products derived
//    from this software without specific prior written permission.
//
// THIS SOFTWARE IS PROVIDED BY THE COPYRIGHT HOLDERS ``AS IS'' AND ANY
// EXPRESS OR IMPLIED WARRANTIES, INCLUDING, BUT NOT LIMITED TO, THE
// IMPLIED WARRANTIES OF MERCHANTABILITY AND FITNESS FOR A PARTICULAR
// PURPOSE ARE DISCLAIMED.  IN NO EVENT SHALL THE COPYRIGHT OWNER OR
// CONTRIBUTORS BE LIABLE FOR ANY DIRECT, INDIRECT, INCIDENTAL, SPECIAL,
// EXEMPLARY, OR CONSEQUENTIAL DAMAGES (INCLUDING, BUT NOT LIMITED TO,
// PROCUREMENT OF SUBSTITUTE GOODS OR SERVICES; LOSS OF USE, DATA, OR
// PROFITS; OR BUSINESS INTERRUPTION) HOWEVER CAUSED AND ON ANY THEORY
// OF LIABILITY, WHETHER IN CONTRACT, STRICT LIABILITY, OR TORT
// (INCLUDING NEGLIGENCE OR OTHERWISE) ARISING IN ANY WAY OUT OF THE USE
// OF THIS SOFTWARE, EVEN IF ADVISED OF THE POSSIBILITY OF SUCH DAMAGE.
//

#include "Textures/SparseTexture.h"
#include "Util/ContextSaver.h"
#include "Util/Exception.h"

#include <OptiXToolkit/ImageSource/ImageSource.h>

#include <vector_functions.h> // from CUDA toolkit

#include <algorithm>
#include <cmath>

namespace demandLoading {

SparseArray::~SparseArray()
{
    if( m_initialized )
    {
        ContextSaver contextSaver;

        // It's not necessary to unmap the tiles / mip tail when destroying the array.
        DEMAND_CUDA_CHECK_NOTHROW( cuCtxSetCurrent( m_context ) );
        DEMAND_CUDA_CHECK_NOTHROW( cuMipmappedArrayDestroy( m_array ) );

        m_initialized = false;
    }
}

void SparseArray::init( const imageSource::TextureInfo& info )
{
    if( m_initialized )
        return;

    // Record device index and current CUDA context.
    CUdevice device;
    DEMAND_CUDA_CHECK( cuCtxGetDevice( &device ) );
    m_deviceIndex = static_cast<unsigned int>( device );
    DEMAND_CUDA_CHECK( cuCtxGetCurrent( &m_context ) );

    m_info = info;

    // Work around an invalid read (reported by valgrind) in cuMipmappedArrayCreate when the number
    // of miplevels is less than the start of the mip tail.  See bug 3139148.
    // Note that the texture descriptor clamps the maximum miplevel appropriately, and we'll never
    // map tiles (or the mip tail) beyond the actual maximum miplevel.
    const unsigned int nominalNumMipLevels = imageSource::calculateNumMipLevels( m_info.width, m_info.height );
    DEMAND_ASSERT( m_info.numMipLevels <= nominalNumMipLevels );

    // Create CUDA array
    CUDA_ARRAY3D_DESCRIPTOR ad{};
    ad.Width       = m_info.width;
    ad.Height      = m_info.height;
    ad.Format      = m_info.format;
    ad.NumChannels = m_info.numChannels;
    ad.Flags       = CUDA_ARRAY3D_SPARSE;
    DEMAND_CUDA_CHECK( cuMipmappedArrayCreate( &m_array, &ad, nominalNumMipLevels ) );

    // Get sparse texture properties
    DEMAND_CUDA_CHECK( cuMipmappedArrayGetSparseProperties( &m_properties, m_array ) );

    // Precompute array of mip level dimensions (for use in getTileDimensions).
    for( unsigned int mipLevel = 0; mipLevel < m_info.numMipLevels; ++mipLevel )
    {
        m_mipLevelDims.push_back( queryMipLevelDims( mipLevel ) );
    }

    m_initialized = true;
}

uint2 SparseArray::queryMipLevelDims( unsigned int mipLevel ) const
{
    // Get CUDA array for the specified level from the mipmapped array.
    DEMAND_ASSERT( mipLevel < m_info.numMipLevels );
    CUarray mipLevelArray = getLevel( mipLevel );

    // Get the array descriptor.
    CUDA_ARRAY_DESCRIPTOR desc;
    DEMAND_CUDA_CHECK( cuArrayGetDescriptor( &desc, mipLevelArray ) );

    return make_uint2( static_cast<unsigned int>( desc.Width ), static_cast<unsigned int>( desc.Height ) );
}

void SparseArray::mapTileAsync( CUstream stream, unsigned int mipLevel, uint2 levelOffset, uint2 levelExtent, CUmemGenericAllocationHandle memHandle, size_t offset ) const
{
    DEMAND_ASSERT( m_initialized );

    // Map tile backing storage into array
    CUarrayMapInfo mapInfo{}; 
    mapInfo.resourceType    = CU_RESOURCE_TYPE_MIPMAPPED_ARRAY;
    mapInfo.resource.mipmap = m_array;

    mapInfo.subresourceType               = CU_ARRAY_SPARSE_SUBRESOURCE_TYPE_SPARSE_LEVEL;
    mapInfo.subresource.sparseLevel.level = mipLevel;

    mapInfo.subresource.sparseLevel.offsetX = levelOffset.x;
    mapInfo.subresource.sparseLevel.offsetY = levelOffset.y;

    mapInfo.subresource.sparseLevel.extentWidth  = levelExtent.x;
    mapInfo.subresource.sparseLevel.extentHeight = levelExtent.y;
    mapInfo.subresource.sparseLevel.extentDepth  = 1;

    mapInfo.memOperationType    = CU_MEM_OPERATION_TYPE_MAP;
    mapInfo.memHandleType       = CU_MEM_HANDLE_TYPE_GENERIC;
    mapInfo.memHandle.memHandle = memHandle;
    mapInfo.offset              = offset;
    mapInfo.deviceBitMask       = 1U << m_deviceIndex;

    DEMAND_CUDA_CHECK( cuMemMapArrayAsync( &mapInfo, 1, stream ) );
}

void SparseArray::unmapTileAsync( CUstream stream, unsigned int mipLevel, uint2 levelOffset, uint2 levelExtent ) const
{
    DEMAND_ASSERT( m_initialized );

    CUarrayMapInfo mapInfo{};
    mapInfo.resourceType    = CU_RESOURCE_TYPE_MIPMAPPED_ARRAY;
    mapInfo.resource.mipmap = m_array;

    mapInfo.subresourceType               = CU_ARRAY_SPARSE_SUBRESOURCE_TYPE_SPARSE_LEVEL;
    mapInfo.subresource.sparseLevel.level = mipLevel;

    mapInfo.subresource.sparseLevel.offsetX = levelOffset.x;
    mapInfo.subresource.sparseLevel.offsetY = levelOffset.y;

    mapInfo.subresource.sparseLevel.extentWidth  = levelExtent.x;
    mapInfo.subresource.sparseLevel.extentHeight = levelExtent.y;
    mapInfo.subresource.sparseLevel.extentDepth  = 1;

    mapInfo.memOperationType    = CU_MEM_OPERATION_TYPE_UNMAP;
    mapInfo.memHandleType       = CU_MEM_HANDLE_TYPE_GENERIC;
    mapInfo.memHandle.memHandle = 0ULL;
    mapInfo.offset              = 0ULL;
    mapInfo.deviceBitMask       = 1U << m_deviceIndex;

    DEMAND_CUDA_CHECK( cuMemMapArrayAsync( &mapInfo, 1, stream ) );
}

void SparseArray::mapMipTailAsync( CUstream stream, size_t mipTailSize, CUmemGenericAllocationHandle memHandle, size_t offset ) const
{
    DEMAND_ASSERT( m_initialized );

    CUarrayMapInfo mapInfo{};
    mapInfo.resourceType    = CU_RESOURCE_TYPE_MIPMAPPED_ARRAY;
    mapInfo.resource.mipmap = m_array;

    mapInfo.subresourceType            = CU_ARRAY_SPARSE_SUBRESOURCE_TYPE_MIPTAIL;
    mapInfo.subresource.miptail.offset = 0;
    mapInfo.subresource.miptail.size   = mipTailSize;

    mapInfo.memOperationType    = CU_MEM_OPERATION_TYPE_MAP;
    mapInfo.memHandleType       = CU_MEM_HANDLE_TYPE_GENERIC;
    mapInfo.memHandle.memHandle = memHandle;
    mapInfo.offset              = offset;
    mapInfo.deviceBitMask       = 1U << m_deviceIndex;

    DEMAND_CUDA_CHECK( cuMemMapArrayAsync( &mapInfo, 1, stream ) );
}

void SparseArray::unmapMipTailAsync( CUstream stream, size_t mipTailSize ) const
{
    DEMAND_ASSERT( m_initialized );

    CUarrayMapInfo mapInfo{};
    mapInfo.resourceType    = CU_RESOURCE_TYPE_MIPMAPPED_ARRAY;
    mapInfo.resource.mipmap = static_cast<CUmipmappedArray>( m_array );

    mapInfo.subresourceType            = CU_ARRAY_SPARSE_SUBRESOURCE_TYPE_MIPTAIL;
    mapInfo.subresource.miptail.offset = 0;
    mapInfo.subresource.miptail.size   = mipTailSize;

    mapInfo.memOperationType    = CU_MEM_OPERATION_TYPE_UNMAP;
    mapInfo.memHandleType       = CU_MEM_HANDLE_TYPE_GENERIC;
    mapInfo.memHandle.memHandle = 0ULL;
    mapInfo.offset              = 0ULL;
    mapInfo.deviceBitMask       = 1U << m_deviceIndex;

    DEMAND_CUDA_CHECK( cuMemMapArrayAsync( &mapInfo, 1, stream ) );
}

void SparseTexture::init( const TextureDescriptor& descriptor, const imageSource::TextureInfo& info, std::shared_ptr<SparseArray> masterArray )
{
    // Redundant initialization can occur because requests from multiple streams are not yet
    // deduplicated.
    if( m_isInitialized )
        return;

    // Record current CUDA context.
    DEMAND_CUDA_CHECK( cuCtxGetCurrent( &m_context ) );
<<<<<<< HEAD

    m_info = info;
    m_array.init( m_info );
=======

    m_info = info;

    // Set the array to a new array, or the master array if one was passed in
    m_array = masterArray;
    if( m_array.get() == nullptr )
    {
        m_array.reset( new SparseArray() );
        m_array->init( m_info );
    }
>>>>>>> 5dcbf3a5

    // Create CUDA texture descriptor
    CUDA_TEXTURE_DESC td{};
    td.addressMode[0]      = descriptor.addressMode[0];
    td.addressMode[1]      = descriptor.addressMode[1];
    td.filterMode          = descriptor.filterMode;
    td.flags               = CU_TRSF_NORMALIZED_COORDINATES | descriptor.flags;
    td.maxAnisotropy       = descriptor.maxAnisotropy;
    td.mipmapFilterMode    = descriptor.mipmapFilterMode;
    td.maxMipmapLevelClamp = float( info.numMipLevels - 1 );
    td.minMipmapLevelClamp = 0.f;

    // Create texture object.
    CUDA_RESOURCE_DESC rd{};
    rd.resType                    = CU_RESOURCE_TYPE_MIPMAPPED_ARRAY;
    rd.res.mipmap.hMipmappedArray = static_cast<CUmipmappedArray>( *m_array );
    DEMAND_CUDA_CHECK( cuTexObjectCreate( &m_texture, &rd, &td, nullptr ) );

    m_isInitialized = true;
};


// Get the dimensions of the specified tile, which might be a partial tile.
uint2 SparseTexture::getTileDimensions( unsigned int mipLevel, unsigned int tileX, unsigned int tileY ) const
{
    unsigned int startX = tileX * getTileWidth();
    unsigned int startY = tileY * getTileHeight();
    unsigned int endX   = startX + getTileWidth();
    unsigned int endY   = startY + getTileHeight();

    // TODO: cache the level dimensions.
    uint2 levelDims = getMipLevelDims( mipLevel );
    endX            = std::min( endX, levelDims.x );
    endY            = std::min( endY, levelDims.y );

    return make_uint2( endX - startX, endY - startY );
}


void SparseTexture::fillTile( CUstream                     stream,
                              unsigned int                 mipLevel,
                              unsigned int                 tileX,
                              unsigned int                 tileY,
                              const char*                  tileData,
                              CUmemorytype                 tileMemoryType,
                              size_t                       tileSize,
                              CUmemGenericAllocationHandle tileHandle,
                              size_t                       tileOffset ) const
{
    DEMAND_ASSERT( m_isInitialized );

    const uint2 tileDims{getTileDimensions( mipLevel, tileX, tileY )};
    const uint2 levelOffset{make_uint2( tileX * getTileWidth(), tileY * getTileHeight() )};
    m_array->mapTileAsync(stream, mipLevel, levelOffset, tileDims, tileHandle, tileOffset);

    // Get CUDA array for the specified miplevel.
    CUarray mipLevelArray = m_array->getLevel( mipLevel );

    // Copy tile data into CUDA array
    const unsigned int pixelSize = m_info.numChannels * imageSource::getBytesPerChannel( m_info.format );

    CUDA_MEMCPY2D copyArgs{};
    copyArgs.srcMemoryType = tileMemoryType;
    copyArgs.srcHost       = ( tileMemoryType == CU_MEMORYTYPE_HOST ) ? tileData : nullptr;
    copyArgs.srcDevice     = ( tileMemoryType == CU_MEMORYTYPE_DEVICE ) ? reinterpret_cast<CUdeviceptr>( tileData ) : 0;
    copyArgs.srcPitch      = getTileWidth() * pixelSize;

    copyArgs.dstXInBytes = tileX * getTileWidth() * pixelSize;
    copyArgs.dstY        = tileY * getTileHeight();

    copyArgs.dstMemoryType = CU_MEMORYTYPE_ARRAY;
    copyArgs.dstArray      = mipLevelArray;

    copyArgs.WidthInBytes = tileDims.x * pixelSize;
    copyArgs.Height       = tileDims.y;

    DEMAND_CUDA_CHECK( cuMemcpy2DAsync( &copyArgs, stream ) );
    m_numBytesFilled += getTileWidth() * getTileHeight() * pixelSize;
}


void SparseTexture::unmapTile( CUstream stream, unsigned int mipLevel, unsigned int tileX, unsigned int tileY ) const
{
    DEMAND_ASSERT( m_isInitialized );

    const uint2 levelExtent{getTileDimensions( mipLevel, tileX, tileY )};
    const uint2 levelOffset{make_uint2( tileX * getTileWidth(), tileY * getTileHeight() )};
    m_array->unmapTileAsync( stream, mipLevel, levelOffset, levelExtent );
    m_numUnmappings++;
}


void SparseTexture::fillMipTail( CUstream                     stream,
                                 const char*                  mipTailData,
                                 CUmemorytype                 mipTailMemoryType,
                                 size_t                       mipTailSize,
                                 CUmemGenericAllocationHandle tileHandle,
                                 size_t                       tileOffset ) const
{
    DEMAND_ASSERT( m_isInitialized );
    DEMAND_ASSERT( mipTailSize >= getMipTailSize() );

    m_array->mapMipTailAsync(stream, getMipTailSize(), tileHandle, tileOffset);

    // Fill each level in the mip tail.
    size_t             offset    = 0;
    const unsigned int pixelSize = m_info.numChannels * imageSource::getBytesPerChannel( m_info.format );
    for( unsigned int mipLevel = getMipTailFirstLevel(); mipLevel < m_info.numMipLevels; ++mipLevel )
    {
        CUarray mipLevelArray = m_array->getLevel( mipLevel );
        uint2 levelDims = getMipLevelDims( mipLevel );

        CUDA_MEMCPY2D copyArgs{};
        copyArgs.srcMemoryType = mipTailMemoryType;
        copyArgs.srcHost       = ( mipTailMemoryType == CU_MEMORYTYPE_HOST ) ? mipTailData + offset : nullptr;
        copyArgs.srcDevice     = ( mipTailMemoryType == CU_MEMORYTYPE_DEVICE ) ? reinterpret_cast<CUdeviceptr>( mipTailData + offset ) : 0;
        copyArgs.srcPitch      = levelDims.x * pixelSize;

        copyArgs.dstMemoryType = CU_MEMORYTYPE_ARRAY;
        copyArgs.dstArray      = mipLevelArray;

        copyArgs.WidthInBytes = levelDims.x * pixelSize;
        copyArgs.Height       = levelDims.y;

        DEMAND_CUDA_CHECK( cuMemcpy2DAsync( &copyArgs, stream ) );

        offset += levelDims.x * levelDims.y * pixelSize;
    }

    m_numBytesFilled += getMipTailSize();
}

void SparseTexture::unmapMipTail( CUstream stream ) const
{
    DEMAND_ASSERT( m_isInitialized );

    m_array->unmapMipTailAsync(stream, getMipTailSize());
    m_numUnmappings++;
}


SparseTexture::~SparseTexture()
{
    if( m_isInitialized )
    {
        ContextSaver contextSaver;
        DEMAND_CUDA_CHECK_NOTHROW( cuCtxSetCurrent( m_context ) );
        DEMAND_CUDA_CHECK_NOTHROW( cuTexObjectDestroy( m_texture ) );
    }
}

}  // namespace demandLoading<|MERGE_RESOLUTION|>--- conflicted
+++ resolved
@@ -213,11 +213,6 @@
 
     // Record current CUDA context.
     DEMAND_CUDA_CHECK( cuCtxGetCurrent( &m_context ) );
-<<<<<<< HEAD
-
-    m_info = info;
-    m_array.init( m_info );
-=======
 
     m_info = info;
 
@@ -228,7 +223,6 @@
         m_array.reset( new SparseArray() );
         m_array->init( m_info );
     }
->>>>>>> 5dcbf3a5
 
     // Create CUDA texture descriptor
     CUDA_TEXTURE_DESC td{};
