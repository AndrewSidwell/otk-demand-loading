--- conflicted
+++ resolved
@@ -27,12 +27,7 @@
 //
 
 #include "CudaCheck.h"
-<<<<<<< HEAD
-
-#include "Memory/DeviceContextPool.h"
-=======
 #include "Memory/DeviceMemoryManager.h"
->>>>>>> 5dcbf3a5
 #include "PagingSystemKernels.h"
 
 #include <gtest/gtest.h>
@@ -62,13 +57,8 @@
         m_options.useLruTable       = true;
 
         // Allocate and initialize device context.
-<<<<<<< HEAD
-        m_contextPool.reset( new DeviceContextPool( m_options ) );
-        m_context = m_contextPool->allocate();
-=======
         m_deviceMemoryManager = new DeviceMemoryManager( m_options );
         m_context = m_deviceMemoryManager->allocateDeviceContext();
->>>>>>> 5dcbf3a5
     }
 
     void TearDown() override { delete m_deviceMemoryManager; }
